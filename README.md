--- conflicted
+++ resolved
@@ -26,15 +26,9 @@
 
 ## Usage
 
-<<<<<<< HEAD
-Import utilities from the main package using either approach:
-=======
 This package supports two import styles to suit different use cases:
 
 ### Individual Function Import (Recommended for single functions)
->>>>>>> e0350325
-
-**Individual function imports (flat namespace):**
 ```javascript
 const {
   parseDurationToSeconds,
@@ -51,35 +45,16 @@
 } = require('sww-n8n-helpers');
 ```
 
-**Namespace imports (organized by module):**
-```javascript
-const { duration, file, text, validation, batch, sqlSanitization } = require('sww-n8n-helpers');
-
-// Then use:
-duration.parseDurationToSeconds('1h 30m');
-batch.processItemsWithPairing(items, processor);
-validation.validateRequiredFields(data, ['name', 'email']);
-```
-
-**Mixed approach (common functions + namespaces):**
-```javascript
-const { 
-  processItemsWithPairing,  // Individual import for frequently used
-  batch,                    // Namespace for other batch functions
-  validation 
-} = require('sww-n8n-helpers');
-```
-
 ### Module Import (Recommended for multiple functions from the same module)
 
 ```javascript
-const { 
-  duration, 
-  file, 
-  text, 
-  validation, 
-  batch, 
-  sqlSanitization 
+const {
+  duration,
+  file,
+  text,
+  validation,
+  batch,
+  sqlSanitization
 } = require('@rin8n/content-processing-utils');
 
 // Use: duration.parseDurationToSeconds(), file.extractFileExtension(), etc.
@@ -88,13 +63,12 @@
 ### Mixed Import (Use both styles as needed)
 
 ```javascript
-const { 
+const {
   parseDurationToSeconds,  // Individual function
   file,                    // Entire file module
   text                     // Entire text module
 } = require('@rin8n/content-processing-utils');
 ```
-
 ## Modules Overview
 
 - **Duration**: Parse and format duration values in various formats
